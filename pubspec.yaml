--- conflicted
+++ resolved
@@ -40,16 +40,8 @@
         pluginClass: MobileScannerPlugin
       ios:
         pluginClass: MobileScannerPlugin
-<<<<<<< HEAD
       # macos:
       #   pluginClass: MobileScannerPlugin
       # web:
       #   pluginClass: MobileScannerWebPlugin
-      #   fileName: mobile_scanner_web_plugin.dart
-=======
-      macos:
-        pluginClass: MobileScannerPlugin
-      web:
-        pluginClass: MobileScannerWeb
-        fileName: src/web/mobile_scanner_web.dart
->>>>>>> ad0071d4
+      #   fileName: mobile_scanner_web_plugin.dart