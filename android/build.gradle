--- conflicted
+++ resolved
@@ -9,11 +9,7 @@
     }
 
     dependencies {
-<<<<<<< HEAD
         classpath 'com.android.tools.build:gradle:8.0.2'
-=======
-        classpath 'com.android.tools.build:gradle:8.2.0'
->>>>>>> 6f47365a
         classpath "org.jetbrains.kotlin:kotlin-gradle-plugin:$kotlin_version"
     }
 }
@@ -33,15 +29,15 @@
         namespace 'dev.steenbakker.mobile_scanner'
     }
 
-    compileSdk 34
+    compileSdkVersion 33
 
     compileOptions {
-        sourceCompatibility JavaVersion.VERSION_17
-        targetCompatibility JavaVersion.VERSION_17
+        sourceCompatibility JavaVersion.VERSION_1_8
+        targetCompatibility JavaVersion.VERSION_1_8
     }
 
     kotlinOptions {
-        jvmTarget = '17'
+        jvmTarget = '1.8'
     }
 
     sourceSets {
@@ -70,16 +66,6 @@
 dependencies {
     implementation "org.jetbrains.kotlin:kotlin-stdlib-jdk7:$kotlin_version"
 
-<<<<<<< HEAD
-    // Use this dependency to bundle the model with your app
-    implementation 'com.google.mlkit:barcode-scanning:17.1.0'
-    // Use this dependency to use the dynamically downloaded model in Google Play Services
-//    implementation 'com.google.android.gms:play-services-mlkit-barcode-scanning:18.1.0'
-
-    implementation 'androidx.camera:camera-camera2:1.2.2'
-    implementation 'androidx.camera:camera-lifecycle:1.2.3'
-    implementation 'androidx.camera:camera-camera2:1.2.3'
-=======
     def useUnbundled = project.findProperty('dev.steenbakker.mobile_scanner.useUnbundled') ?: false
     if (useUnbundled.toBoolean()) {
         // Dynamically downloaded model via Google Play Services
@@ -92,8 +78,7 @@
     implementation 'androidx.camera:camera-camera2:1.3.0'
     implementation 'androidx.camera:camera-lifecycle:1.3.0'
     implementation 'androidx.camera:camera-camera2:1.3.0'
->>>>>>> 6f47365a
 
     testImplementation 'org.jetbrains.kotlin:kotlin-test'
-    testImplementation 'org.mockito:mockito-core:5.8.0'    
+    testImplementation 'org.mockito:mockito-core:5.8.0'
 }