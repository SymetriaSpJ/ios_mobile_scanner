--- conflicted
+++ resolved
@@ -18,14 +18,6 @@
 import dev.steenbakker.mobile_scanner.objects.MobileScannerStartParameters
 import io.flutter.view.TextureRegistry
 import kotlin.math.roundToInt
-<<<<<<< HEAD
-=======
-import android.util.Size
-import android.hardware.display.DisplayManager
-import android.view.WindowManager
-import android.content.Context
-import android.os.Build
->>>>>>> a0fcedd0
 
 class MobileScanner(
     private val activity: Activity,
@@ -135,37 +127,6 @@
         return scaledScanWindow.contains(barcodeBoundingBox)
     }
 
-<<<<<<< HEAD
-=======
-    // Return the best resolution for the actual device orientation.
-    //
-    // By default the resolution is 480x640, which is too low for ML Kit.
-    // If the given resolution is not supported by the display,
-    // the closest available resolution is used.
-    //
-    // The resolution should be adjusted for the display rotation, to preserve the aspect ratio.
-    @Suppress("deprecation")
-    private fun getResolution(cameraResolution: Size): Size {
-        val rotation = if (Build.VERSION.SDK_INT >= 30) {
-            activity.display!!.rotation
-        } else {
-            val windowManager = activity.applicationContext.getSystemService(Context.WINDOW_SERVICE) as WindowManager
-
-            windowManager.defaultDisplay.rotation
-        }
-
-        val widthMaxRes = cameraResolution.width
-        val heightMaxRes = cameraResolution.height
-
-        val targetResolution = if (rotation == Surface.ROTATION_0 || rotation == Surface.ROTATION_180) {
-            Size(widthMaxRes, heightMaxRes) // Portrait mode
-        } else {
-            Size(heightMaxRes, widthMaxRes) // Landscape mode
-        }
-        return targetResolution
-    }
-
->>>>>>> a0fcedd0
     /**
      * Start barcode scanning by initializing the camera and barcode scanner.
      */
@@ -179,13 +140,8 @@
         torchStateCallback: TorchStateCallback,
         zoomScaleStateCallback: ZoomScaleStateCallback,
         mobileScannerStartedCallback: MobileScannerStartedCallback,
-<<<<<<< HEAD
+        mobileScannerErrorCallback: (exception: Exception) -> Unit,
         detectionTimeout: Long
-=======
-        mobileScannerErrorCallback: (exception: Exception) -> Unit,
-        detectionTimeout: Long,
-        cameraResolution: Size?
->>>>>>> a0fcedd0
     ) {
         this.detectionSpeed = detectionSpeed
         this.detectionTimeout = detectionTimeout
