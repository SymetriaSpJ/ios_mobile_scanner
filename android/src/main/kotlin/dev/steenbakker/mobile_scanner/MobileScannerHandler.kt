package dev.steenbakker.mobile_scanner

import android.app.Activity
import android.net.Uri
<<<<<<< HEAD
=======
import android.os.Handler
import android.os.Looper
import android.util.Size
>>>>>>> a0fcedd0
import androidx.camera.core.CameraSelector
import androidx.camera.core.ExperimentalGetImage
import com.google.mlkit.vision.barcode.BarcodeScannerOptions
import dev.steenbakker.mobile_scanner.objects.BarcodeFormats
import dev.steenbakker.mobile_scanner.objects.DetectionSpeed
import io.flutter.plugin.common.BinaryMessenger
import io.flutter.plugin.common.MethodCall
import io.flutter.plugin.common.MethodChannel
import io.flutter.plugin.common.PluginRegistry.RequestPermissionsResultListener
import io.flutter.embedding.engine.plugins.activity.ActivityPluginBinding
import io.flutter.view.TextureRegistry
import java.io.File

class MobileScannerHandler(
    private val activity: Activity,
    private val barcodeHandler: BarcodeHandler,
    binaryMessenger: BinaryMessenger,
    private val permissions: MobileScannerPermissions,
    private val addPermissionListener: (RequestPermissionsResultListener) -> Unit,
    textureRegistry: TextureRegistry): MethodChannel.MethodCallHandler {

    private val analyzerCallback: AnalyzerCallback = { barcodes: List<Map<String, Any?>>?->
        if (barcodes != null) {
            barcodeHandler.publishEvent(mapOf(
                "name" to "barcode",
                "data" to barcodes
            ))
        }

        Handler(Looper.getMainLooper()).post {
            analyzerResult?.success(barcodes != null)
            analyzerResult = null
        }
    }

    private var analyzerResult: MethodChannel.Result? = null

    private val callback: MobileScannerCallback = { barcodes: List<Map<String, Any?>>, image: ByteArray?, width: Int?, height: Int? ->
        if (image != null) {
            barcodeHandler.publishEvent(mapOf(
                "name" to "barcode",
                "data" to barcodes,
                "image" to image,
                "width" to width!!.toDouble(),
                "height" to height!!.toDouble()
            ))
        } else {
            barcodeHandler.publishEvent(mapOf(
                "name" to "barcode",
                "data" to barcodes
            ))
        }
    }

    private val errorCallback: MobileScannerErrorCallback = {error: String ->
        barcodeHandler.publishEvent(mapOf(
            "name" to "error",
            "data" to error,
        ))
    }

    private var methodChannel: MethodChannel? = null

    private var mobileScanner: MobileScanner? = null

    private val torchStateCallback: TorchStateCallback = {state: Int ->
        barcodeHandler.publishEvent(mapOf("name" to "torchState", "data" to state))
    }

    private val zoomScaleStateCallback: ZoomScaleStateCallback = {zoomScale: Double ->
        barcodeHandler.publishEvent(mapOf("name" to "zoomScaleState", "data" to zoomScale))
    }

    init {
        methodChannel = MethodChannel(binaryMessenger,
            "dev.steenbakker.mobile_scanner/scanner/method")
        methodChannel!!.setMethodCallHandler(this)
        mobileScanner = MobileScanner(activity, textureRegistry, callback, errorCallback)
    }

    fun dispose(activityPluginBinding: ActivityPluginBinding) {
        methodChannel?.setMethodCallHandler(null)
        methodChannel = null
        mobileScanner = null

        val listener: RequestPermissionsResultListener? = permissions.getPermissionListener()

        if(listener != null) {
            activityPluginBinding.removeRequestPermissionsResultListener(listener)
        }
    }

    @ExperimentalGetImage
    override fun onMethodCall(call: MethodCall, result: MethodChannel.Result) {
        if (mobileScanner == null) {
            result.error("MobileScanner", "Called ${call.method} before initializing.", null)
            return
        }
        when (call.method) {
            "state" -> result.success(permissions.hasCameraPermission(activity))
            "request" -> permissions.requestPermission(
                activity,
                addPermissionListener,
                object: MobileScannerPermissions.ResultCallback {
                    override fun onResult(errorCode: String?, errorDescription: String?) {
                        when(errorCode) {
                            null -> result.success(true)
                            MobileScannerPermissions.CAMERA_ACCESS_DENIED -> result.success(false)
                            else -> result.error(errorCode, errorDescription, null)
                        }
                    }
                })
            "start" -> start(call, result)
            "torch" -> toggleTorch(call, result)
            "stop" -> stop(result)
            "analyzeImage" -> analyzeImage(call, result)
            "setScale" -> setScale(call, result)
            "resetScale" -> resetScale(result)
            "updateScanWindow" -> updateScanWindow(call, result)
            else -> result.notImplemented()
        }
    }

    @ExperimentalGetImage
    private fun start(call: MethodCall, result: MethodChannel.Result) {
        val torch: Boolean = call.argument<Boolean>("torch") ?: false
        val facing: Int = call.argument<Int>("facing") ?: 0
        val formats: List<Int>? = call.argument<List<Int>>("formats")
        val returnImage: Boolean = call.argument<Boolean>("returnImage") ?: false
        val speed: Int = call.argument<Int>("speed") ?: 1
        val timeout: Int = call.argument<Int>("timeout") ?: 250

        var barcodeScannerOptions: BarcodeScannerOptions? = null
        if (formats != null) {
            val formatsList: MutableList<Int> = mutableListOf()
            for (formatValue in formats) {
                formatsList.add(BarcodeFormats.fromRawValue(formatValue).intValue)
            }
            barcodeScannerOptions = if (formatsList.size == 1) {
                BarcodeScannerOptions.Builder().setBarcodeFormats(formatsList.first())
                    .build()
            } else {
                BarcodeScannerOptions.Builder().setBarcodeFormats(
                    formatsList.first(),
                    *formatsList.subList(1, formatsList.size).toIntArray()
                ).build()
            }
        }

        val position =
            if (facing == 0) CameraSelector.DEFAULT_FRONT_CAMERA else CameraSelector.DEFAULT_BACK_CAMERA

        val detectionSpeed: DetectionSpeed = DetectionSpeed.values().first { it.intValue == speed}

<<<<<<< HEAD
        try {
            mobileScanner!!.start(barcodeScannerOptions, returnImage, position, torch, detectionSpeed, torchStateCallback, zoomScaleStateCallback, mobileScannerStartedCallback = {
                result.success(mapOf(
                    "textureId" to it.id,
                    "size" to mapOf("width" to it.width, "height" to it.height),
                    "torchable" to it.hasFlashUnit
                ))
            },
                timeout.toLong())

        } catch (e: AlreadyStarted) {
            result.error(
                "MobileScanner",
                "Called start() while already started",
                null
            )
        } catch (e: NoCamera) {
            result.error(
                "MobileScanner",
                "No camera found or failed to open camera!",
                null
            )
        } catch (e: TorchError) {
            result.error(
                "MobileScanner",
                "Error occurred when setting torch!",
                null
            )
        } catch (e: CameraError) {
            result.error(
                "MobileScanner",
                "Error occurred when setting up camera!",
                null
            )
        } catch (e: Exception) {
            result.error(
                "MobileScanner",
                "Unknown error occurred..",
                null
            )
        }
=======
        mobileScanner!!.start(
            barcodeScannerOptions,
            returnImage,
            position,
            torch,
            detectionSpeed,
            torchStateCallback,
            zoomScaleStateCallback,
            mobileScannerStartedCallback = {
                Handler(Looper.getMainLooper()).post {
                    result.success(mapOf(
                        "textureId" to it.id,
                        "size" to mapOf("width" to it.width, "height" to it.height),
                        "torchable" to it.hasFlashUnit
                    ))
                }
            },
            mobileScannerErrorCallback = {
                Handler(Looper.getMainLooper()).post {
                    when (it) {
                        is AlreadyStarted -> {
                            result.error(
                                "MobileScanner",
                                "Called start() while already started",
                                null
                            )
                        }
                        is CameraError -> {
                            result.error(
                                "MobileScanner",
                                "Error occurred when setting up camera!",
                                null
                            )
                        }
                        is NoCamera -> {
                            result.error(
                                "MobileScanner",
                                "No camera found or failed to open camera!",
                                null
                            )
                        }
                        else -> {
                            result.error(
                                "MobileScanner",
                                "Unknown error occurred.",
                                null
                            )
                        }
                    }
                }
            },
            timeout.toLong(),
            cameraResolution,
        )
>>>>>>> a0fcedd0
    }

    private fun stop(result: MethodChannel.Result) {
        try {
            mobileScanner!!.stop()
            result.success(null)
        } catch (e: AlreadyStopped) {
            result.success(null)
        }
    }

    private fun analyzeImage(call: MethodCall, result: MethodChannel.Result) {
        analyzerResult = result
        val uri = Uri.fromFile(File(call.arguments.toString()))
        mobileScanner!!.analyzeImage(uri, analyzerCallback)
    }

    private fun toggleTorch(call: MethodCall, result: MethodChannel.Result) {
        try {
            mobileScanner!!.toggleTorch(call.arguments == 1)
            result.success(null)
        } catch (e: TorchWhenStopped) {
            result.error("MobileScanner", "Called toggleTorch() while stopped!", null)
        }
    }

    private fun setScale(call: MethodCall, result: MethodChannel.Result) {
        try {
            mobileScanner!!.setScale(call.arguments as Double)
            result.success(null)
        } catch (e: ZoomWhenStopped) {
            result.error("MobileScanner", "Called setScale() while stopped!", null)
        } catch (e: ZoomNotInRange) {
            result.error("MobileScanner", "Scale should be within 0 and 1", null)
        }
    }

    private fun resetScale(result: MethodChannel.Result) {
        try {
            mobileScanner!!.resetScale()
            result.success(null)
        } catch (e: ZoomWhenStopped) {
            result.error("MobileScanner", "Called resetScale() while stopped!", null)
        }
    }

    private fun updateScanWindow(call: MethodCall, result: MethodChannel.Result) {
        mobileScanner!!.scanWindow = call.argument<List<Float>?>("rect")

        result.success(null)
    }
}<|MERGE_RESOLUTION|>--- conflicted
+++ resolved
@@ -2,12 +2,6 @@
 
 import android.app.Activity
 import android.net.Uri
-<<<<<<< HEAD
-=======
-import android.os.Handler
-import android.os.Looper
-import android.util.Size
->>>>>>> a0fcedd0
 import androidx.camera.core.CameraSelector
 import androidx.camera.core.ExperimentalGetImage
 import com.google.mlkit.vision.barcode.BarcodeScannerOptions
@@ -162,7 +156,6 @@
 
         val detectionSpeed: DetectionSpeed = DetectionSpeed.values().first { it.intValue == speed}
 
-<<<<<<< HEAD
         try {
             mobileScanner!!.start(barcodeScannerOptions, returnImage, position, torch, detectionSpeed, torchStateCallback, zoomScaleStateCallback, mobileScannerStartedCallback = {
                 result.success(mapOf(
@@ -204,62 +197,6 @@
                 null
             )
         }
-=======
-        mobileScanner!!.start(
-            barcodeScannerOptions,
-            returnImage,
-            position,
-            torch,
-            detectionSpeed,
-            torchStateCallback,
-            zoomScaleStateCallback,
-            mobileScannerStartedCallback = {
-                Handler(Looper.getMainLooper()).post {
-                    result.success(mapOf(
-                        "textureId" to it.id,
-                        "size" to mapOf("width" to it.width, "height" to it.height),
-                        "torchable" to it.hasFlashUnit
-                    ))
-                }
-            },
-            mobileScannerErrorCallback = {
-                Handler(Looper.getMainLooper()).post {
-                    when (it) {
-                        is AlreadyStarted -> {
-                            result.error(
-                                "MobileScanner",
-                                "Called start() while already started",
-                                null
-                            )
-                        }
-                        is CameraError -> {
-                            result.error(
-                                "MobileScanner",
-                                "Error occurred when setting up camera!",
-                                null
-                            )
-                        }
-                        is NoCamera -> {
-                            result.error(
-                                "MobileScanner",
-                                "No camera found or failed to open camera!",
-                                null
-                            )
-                        }
-                        else -> {
-                            result.error(
-                                "MobileScanner",
-                                "Unknown error occurred.",
-                                null
-                            )
-                        }
-                    }
-                }
-            },
-            timeout.toLong(),
-            cameraResolution,
-        )
->>>>>>> a0fcedd0
     }
 
     private fun stop(result: MethodChannel.Result) {
