import 'package:flutter/material.dart';
import 'package:image_picker/image_picker.dart';
import 'package:mobile_scanner/mobile_scanner.dart';

class BarcodeScannerWithController extends StatefulWidget {
  const BarcodeScannerWithController({Key? key}) : super(key: key);

  @override
  _BarcodeScannerWithControllerState createState() =>
      _BarcodeScannerWithControllerState();
}

class _BarcodeScannerWithControllerState
    extends State<BarcodeScannerWithController>
    with SingleTickerProviderStateMixin {
  BarcodeCapture? barcode;

  MobileScannerController controller = MobileScannerController(
<<<<<<< HEAD
      torchEnabled: true,
      detectionSpeed: DetectionSpeed.normal
=======
    torchEnabled: true, detectionSpeed: DetectionSpeed.unrestricted,
>>>>>>> 7fb8043b
    // formats: [BarcodeFormat.qrCode]
    // facing: CameraFacing.front,
  );

  bool isStarted = true;

  @override
  Widget build(BuildContext context) {
    return Scaffold(
      backgroundColor: Colors.black,
      body: Builder(
        builder: (context) {
          return Stack(
            children: [
              MobileScanner(
                controller: controller,
                fit: BoxFit.contain,
                // allowDuplicates: true,
                // controller: MobileScannerController(
                //   torchEnabled: true,
                //   facing: CameraFacing.front,
                // ),
                onDetect: (barcode, args) {
                  setState(() {
                    this.barcode = barcode;
                  });
                },
              ),
              Align(
                alignment: Alignment.bottomCenter,
                child: Container(
                  alignment: Alignment.bottomCenter,
                  height: 100,
                  color: Colors.black.withOpacity(0.4),
                  child: Row(
                    mainAxisAlignment: MainAxisAlignment.spaceEvenly,
                    children: [
                      IconButton(
                        color: Colors.white,
                        icon: ValueListenableBuilder(
                          valueListenable: controller.torchState,
                          builder: (context, state, child) {
                            if (state == null) {
                              return const Icon(
                                Icons.flash_off,
                                color: Colors.grey,
                              );
                            }
                            switch (state as TorchState) {
                              case TorchState.off:
                                return const Icon(
                                  Icons.flash_off,
                                  color: Colors.grey,
                                );
                              case TorchState.on:
                                return const Icon(
                                  Icons.flash_on,
                                  color: Colors.yellow,
                                );
                            }
                          },
                        ),
                        iconSize: 32.0,
                        onPressed: () => controller.toggleTorch(),
                      ),
                      IconButton(
                        color: Colors.white,
                        icon: isStarted
                            ? const Icon(Icons.stop)
                            : const Icon(Icons.play_arrow),
                        iconSize: 32.0,
                        onPressed: () => setState(() {
                          isStarted ? controller.stop() : controller.start();
                          isStarted = !isStarted;
                        }),
                      ),
                      Center(
                        child: SizedBox(
                          width: MediaQuery.of(context).size.width - 200,
                          height: 50,
                          child: FittedBox(
                            child: Text(
                              barcode?.barcodes.first.rawValue ??
                                  'Scan something!',
                              overflow: TextOverflow.fade,
                              style: Theme.of(context)
                                  .textTheme
                                  .headline4!
                                  .copyWith(color: Colors.white),
                            ),
                          ),
                        ),
                      ),
                      IconButton(
                        color: Colors.white,
                        icon: ValueListenableBuilder(
                          valueListenable: controller.cameraFacingState,
                          builder: (context, state, child) {
                            if (state == null) {
                              return const Icon(Icons.camera_front);
                            }
                            switch (state as CameraFacing) {
                              case CameraFacing.front:
                                return const Icon(Icons.camera_front);
                              case CameraFacing.back:
                                return const Icon(Icons.camera_rear);
                            }
                          },
                        ),
                        iconSize: 32.0,
                        onPressed: () => controller.switchCamera(),
                      ),
                      IconButton(
                        color: Colors.white,
                        icon: const Icon(Icons.image),
                        iconSize: 32.0,
                        onPressed: () async {
                          final ImagePicker picker = ImagePicker();
                          // Pick an image
                          final XFile? image = await picker.pickImage(
                            source: ImageSource.gallery,
                          );
                          if (image != null) {
                            if (await controller.analyzeImage(image.path)) {
                              if (!mounted) return;
                              ScaffoldMessenger.of(context).showSnackBar(
                                const SnackBar(
                                  content: Text('Barcode found!'),
                                  backgroundColor: Colors.green,
                                ),
                              );
                            } else {
                              if (!mounted) return;
                              ScaffoldMessenger.of(context).showSnackBar(
                                const SnackBar(
                                  content: Text('No barcode found!'),
                                  backgroundColor: Colors.red,
                                ),
                              );
                            }
                          }
                        },
                      ),
                    ],
                  ),
                ),
              ),
            ],
          );
        },
      ),
    );
  }
}<|MERGE_RESOLUTION|>--- conflicted
+++ resolved
@@ -16,12 +16,7 @@
   BarcodeCapture? barcode;
 
   MobileScannerController controller = MobileScannerController(
-<<<<<<< HEAD
-      torchEnabled: true,
-      detectionSpeed: DetectionSpeed.normal
-=======
     torchEnabled: true, detectionSpeed: DetectionSpeed.unrestricted,
->>>>>>> 7fb8043b
     // formats: [BarcodeFormat.qrCode]
     // facing: CameraFacing.front,
   );
